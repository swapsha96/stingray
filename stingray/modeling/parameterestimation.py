from __future__ import print_function, division

__all__ = ["OptimizationResults", "ParameterEstimation", "PSDParEst",
           "SamplingResults"]


# check whether matplotlib is installed for easy plotting
try:
    import matplotlib.pyplot as plt
    from matplotlib.ticker import MaxNLocator
    can_plot = True
except ImportError:
    can_plot = False


# check whether emcee is installed for sampling
try:
    import emcee
    can_sample = True
except ImportError:
    can_sample = False

try:
    import corner
    use_corner = True
except ImportError:
    use_corner = False

import logging

import numpy as np
import scipy
import scipy.optimize
import scipy.stats
import scipy.signal
import copy

try:
    from statsmodels.tools.numdiff import approx_hess
    comp_hessian = True
except ImportError:
    comp_hessian = False

from astropy.modeling.fitting import _fitter_to_model_params, \
    _model_to_fit_params, _validate_model, _convert_input

from stingray.modeling.posterior import Posterior, PSDPosterior, \
    LogLikelihood, PSDLogLikelihood, logmin


class OptimizationResults(object):
    """
    Helper class that will contain the results of the regression.
    Less fiddly than a dictionary.

    Parameters
    ----------
    lpost: instance of :class:`Posterior` or one of its subclasses
        The object containing the function that is being optimized
        in the regression

    res: instance of ``scipy.OptimizeResult``
        The object containing the results from a optimization run

    Attributes
    ----------
    neg : bool, optional, default ``True``
        A flag that sets whether the log-likelihood or negative log-likelihood
        is being used

    result : float
        The result of the optimization, i.e. the function value at the
        minimum that the optimizer found

    p_opt : iterable
        The list of parameters at the minimum found by the optimizer

    model : ``astropy.models.Model`` instance
        The parametric model fit to the data

    cov : numpy.ndarray
        The covariance matrix for the parameters, has shape ``(len(p_opt), len(p_opt))``

    err : numpy.ndarray
        The standard deviation of the parameters, derived from the diagonal of ``cov``.
        Has the same shape as ``p_opt``

    mfit : numpy.ndarray
        The values of the model for all ``x``

    deviance : float
        The deviance, calculated as ``-2*log(likelihood)``

    aic : float
        The Akaike Information Criterion, derived from the log(likelihood) and often used
        in model comparison between non-nested models;
        For more details, see [aic]_

    bic : float
        The Bayesian Information Criterion, derived from the log(likelihood) and often used
        in model comparison between non-nested models;
        For more details, see [bic]_

    merit : float
        sum of squared differences between data and model, normalized by the
        model values

    dof : int
        The number of degrees of freedom in the problem, defined as the number of
        data points - the number of parameters

    sexp : int
        ``2*(number of parameters)*(number of data points)``

    ssd : float
        ``sqrt(2*(sexp))``, expected sum of data-model residuals

    sobs : float
        sum of data-model residuals

    References
    ----------
    .. [aic] http://ieeexplore.ieee.org/document/1100705/?reload=true
    .. [bic] https://projecteuclid.org/euclid.aos/1176344136
    """

    def __init__(self, lpost, res, neg=True):
        self.neg = neg
        self.result = res.fun
        self.p_opt = res.x
        self.model = lpost.model

        self._compute_covariance(lpost, res)
        self._compute_model(lpost)
        self._compute_criteria(lpost)
        self._compute_statistics(lpost)

    def _compute_covariance(self, lpost, res):
        """
        Compute the covariance of the parameters using inverse of the Hessian, i.e.
        the second-order derivative of the log-likelihood. Also calculates an estimate
        of the standard deviation in the parameters, using the square root of the diagonal
        of the covariance matrix.

        The Hessian is either estimated directly by the chosen method of fitting, or
        approximated using the ``statsmodel`` ``approx_hess`` function.

        Parameters
        ----------
        lpost: instance of :class:`Posterior` or one of its subclasses
            The object containing the function that is being optimized
            in the regression

        res: instance of ``scipy``'s ``OptimizeResult`` class
            The object containing the results from a optimization run
        """

        if hasattr(res, "hess_inv"):
            if not isinstance(res.hess_inv, np.ndarray):
                self.cov = np.asarray(res.hess_inv.todense())
            else:
                self.cov = res.hess_inv

            self.err = np.sqrt(np.diag(self.cov))
        else:
            if comp_hessian:
                # calculate Hessian approximating with finite differences
                logging.info(
                    "Approximating Hessian with finite differences ...")

                phess = approx_hess(self.p_opt, lpost)

                self.cov = np.linalg.inv(phess)
                self.err = np.sqrt(np.diag(np.abs(self.cov)))

            else:
                self.cov = None
                self.err = None

    def _compute_model(self, lpost):
        """
        Compute the values of the best-fit model for all ``x``.

        Parameters
        ----------
        lpost: instance of :class:`Posterior` or one of its subclasses
            The object containing the function that is being optimized
            in the regression
        """
        _fitter_to_model_params(lpost.model, self.p_opt)

        self.mfit = lpost.model(lpost.x)

    def _compute_criteria(self, lpost):
        """
        Compute various information criteria useful for model comparison in
        non-nested models.

        Currently implemented are the Akaike Information Criterion [aic]_ and the
        Bayesian Information Criterion [bic]_.

        Parameters
        ----------
        lpost: instance of :class:`Posterior` or one of its subclasses
            The object containing the function that is being optimized
            in the regression

        """
        if isinstance(lpost, Posterior):
            self.deviance = -2.0 * lpost.loglikelihood(self.p_opt, neg=False)
        elif isinstance(lpost, LogLikelihood):
            self.deviance = 2.0 * self.result

        # Akaike Information Criterion
        self.aic = self.result + 2.0 * self.p_opt.shape[0]

        # Bayesian Information Criterion
        self.bic = self.result + self.p_opt.shape[0] * np.log(lpost.x.shape[0])

        # Deviance Information Criterion
        # TODO: Add Deviance Information Criterion

    def _compute_statistics(self, lpost):
        """
        Compute some useful fit statistics, like the degrees of freedom and the
        figure of merit.

        Parameters
        ----------
        lpost: instance of :class:`Posterior` or one of its subclasses
            The object containing the function that is being optimized
            in the regression
        """
        try:
            self.mfit
        except AttributeError:
            self._compute_model(lpost)

        self.merit = np.sum(((lpost.y - self.mfit) / self.mfit)**2.0)
        self.dof = lpost.y.shape[0] - float(self.p_opt.shape[0])
        self.sexp = 2.0 * len(lpost.x) * len(self.p_opt)
        self.ssd = np.sqrt(2.0 * self.sexp)
        self.sobs = np.sum(lpost.y - self.mfit)

    def print_summary(self, lpost, log=None):
        """
        Print a useful summary of the fitting procedure to screen or
        a log file.

        Parameters
        ----------
        lpost : instance of :class:`Posterior` or one of its subclasses
            The object containing the function that is being optimized
            in the regression

        log : logging handler, optional, default None
            A handler used for logging the output properly
        """
        if log is None:
            log = logging.getLogger('Fitting summary')
            log.setLevel(logging.DEBUG)

            ch = logging.StreamHandler()
            ch.setLevel(logging.DEBUG)
            log.addHandler(ch)

        log.info("The best-fit model parameters plus errors are:")

        fixed = [lpost.model.fixed[n] for n in lpost.model.param_names]
        tied = [lpost.model.tied[n] for n in lpost.model.param_names]
        bounds = [lpost.model.bounds[n] for n in lpost.model.param_names]

        parnames = [n for n, f in zip(lpost.model.param_names,
                                      np.logical_or(fixed, tied))
                    if not f]

        all_parnames = [n for n in lpost.model.param_names]
        for i, par in enumerate(all_parnames):
            log.info("{:3}) Parameter {:<20}: ".format(i, par))

            if par in parnames:
                idx = parnames.index(par)

                log.info("{:<20.5f} +/- {:<20.5f} ".format(self.p_opt[idx],
                                                           self.err[idx]))
                log.info("[{:>10} {:>10}]".format(str(bounds[i][0]),
                                                  str(bounds[i][1])))
            elif fixed[i]:
                log.info(
                    "{:<20.5f} (Fixed) ".format(
                        lpost.model.parameters[i]))
            elif tied[i]:
                log.info("{:<20.5f} (Tied) ".format(lpost.model.parameters[i]))

        log.info("\n")

        log.info("Fitting statistics: ")
        log.info(" -- number of data points: %i" % (len(lpost.x)))

        try:
            self.deviance
        except AttributeError:
            self._compute_criteria(lpost)

        log.info(" -- Deviance [-2 log L] D = %f.3" % self.deviance)
        log.info(" -- The Akaike Information Criterion of the model is: " +
                 str(self.aic) + ".")

        log.info(" -- The Bayesian Information Criterion of the model is: " +
                 str(self.bic) + ".")

        try:
            self.merit
        except AttributeError:
            self._compute_statistics(lpost)

        log.info(" -- The figure-of-merit function for this model " +
                 " is: %f.5f" % self.merit +
                 " and the fit for %i dof is %f.3f" % (self.dof,
                                                       self.merit / self.dof))

        log.info(" -- Summed Residuals S = %f.5f" % self.sobs)
        log.info(" -- Expected S ~ %f.5 +/- %f.5" % (self.sexp, self.ssd))

        return


class ParameterEstimation(object):
    """
    Parameter estimation of two-dimensional data, either via
    optimization or MCMC.
    Note: optimization with bounds is not supported. If something like
    this is required, define (uniform) priors in the ParametricModel
    instances to be used below.

    Parameters
    ----------
    fitmethod : string, optional, default ``L-BFGS-B``
        Any of the strings allowed in ``scipy.optimize.minimize`` in
        the method keyword. Sets the fit method to be used.

    max_post : bool, optional, default ``True``
        If ``True``, then compute the Maximum-A-Posteriori estimate. If ``False``,
        compute a Maximum Likelihood estimate.
    """

    def __init__(self, fitmethod='BFGS', max_post=True):

        self.fitmethod = fitmethod

        self.max_post = max_post

    def fit(self, lpost, t0, neg=True, scipy_optimize_options=None):
        """
        Do either a Maximum-A-Posteriori (MAP) or Maximum Likelihood (ML)
        fit to the data.

        MAP fits include priors, ML fits do not.

        Parameters
        -----------
        lpost : :class:`Posterior` (or subclass) instance
            and instance of class :class:`Posterior` or one of its subclasses
            that defines the function to be minimized (either in ``loglikelihood``
            or ``logposterior``)

        t0 : {``list`` | ``numpy.ndarray``}
            List/array with set of initial parameters

        neg : bool, optional, default ``True``
            Boolean to be passed to ``lpost``, setting whether to use the
            *negative* posterior or the *negative* log-likelihood. Useful for
            optimization routines, which are generally defined as *minimization* routines.

        scipy_optimize_options : dict, optional, default ``None``
            A dictionary with options for ``scipy.optimize.minimize``,
            directly passed on as keyword arguments.

        Returns
        --------
        res : :class:`OptimizationResults` object
            An object containing useful summaries of the fitting procedure.
            For details, see documentation of class:`OptimizationResults`.
        """

        if not isinstance(lpost, Posterior) and not isinstance(lpost,
                                                               LogLikelihood):
            raise TypeError("lpost must be a subclass of "
                            "Posterior or LogLikelihoood.")

        newmod = lpost.model.copy()

        p0 = t0

        # p0 will be shorter than t0, if there are any frozen/tied parameters
        # this has to match with the npar attribute.
        if not len(p0) == lpost.npar:
            raise ValueError("Parameter set t0 must be of right "
                             "length for model in lpost.")

        if scipy.__version__ < "0.10.0":
            args = [neg]
        else:
            args = (neg,)

        if not scipy_optimize_options:
            scipy_optimize_options = {}

        # different commands for different fitting methods,
        # at least until scipy 0.11 is out
        funcval = 100.0
        i = 0

        while funcval == 100 or funcval == 200 or \
                funcval == 0.0 or not np.isfinite(funcval):

            if i > 20:
                raise RuntimeError("Fitting unsuccessful!")
            # perturb parameters slightly
            t0_p = np.random.multivariate_normal(
                p0, np.diag(np.abs(p0) / 100.))

            params = [getattr(newmod, name) for name in newmod.param_names]
            bounds = np.array(
                [p.bounds for p in params if not np.any([p.tied, p.fixed])])

            if any(elem is not None for elem in np.hstack(bounds)) \
                    and self.fitmethod not in ["L-BFGS-B", "TNC", "SLSQP"]:
                logging.warning("Fitting method %s " % self.fitmethod +
                                "cannot incorporate the bounds you set!")

            if any(elem is not None for elem in np.hstack(bounds)) or \
                self.fitmethod not in ["L-BFGS-B",
                                       "TNC",
                                       "SLSQP"]:
                use_bounds = False
            else:
                use_bounds = True

            # if max_post is True, do the Maximum-A-Posteriori Fit
            if self.max_post:

                if use_bounds:
                    opt = scipy.optimize.minimize(lpost, t0_p,
                                                  method=self.fitmethod,
                                                  args=args, tol=1.e-10,
                                                  bounds=bounds,
                                                  **scipy_optimize_options)

                else:
                    opt = scipy.optimize.minimize(lpost, t0_p,
                                                  method=self.fitmethod,
                                                  args=args, tol=1.e-10,
                                                  **scipy_optimize_options)

            # if max_post is False, then do a Maximum Likelihood Fit
            else:
                if isinstance(lpost, Posterior):
                    if use_bounds:
                        # This could be a `Posterior` object
                        opt = scipy.optimize.minimize(
                            lpost.loglikelihood,
                            t0_p,
                            method=self.fitmethod,
                            args=args,
                            tol=1.e-10,
                            bounds=bounds,
                            **scipy_optimize_options)
                    else:
                        opt = scipy.optimize.minimize(
                            lpost.loglikelihood,
                            t0_p,
                            method=self.fitmethod,
                            args=args,
                            tol=1.e-10,
                            **scipy_optimize_options)

                elif isinstance(lpost, LogLikelihood):

                    if use_bounds:
                        # Except this could be a `LogLikelihood object
                        # In which case, use the evaluate function
                        # if it's not either, give up and break!
                        opt = scipy.optimize.minimize(lpost.evaluate, t0_p,
                                                      method=self.fitmethod,
                                                      args=args, tol=1.e-10,
                                                      # bounds=bounds,
                                                      **scipy_optimize_options)

                    else:
                        opt = scipy.optimize.minimize(lpost.evaluate, t0_p,
                                                      method=self.fitmethod,
                                                      args=args, tol=1.e-10,
                                                      **scipy_optimize_options)

            funcval = opt.fun

            if np.isclose(opt.fun, logmin) or np.isclose(opt.fun, 2 * logmin):
                funcval = 100

            i += 1

        res = OptimizationResults(lpost, opt, neg=neg)

        return res

    def compute_lrt(self, lpost1, t1, lpost2, t2, neg=True, max_post=False):
        """
        This function computes the Likelihood Ratio Test between two
        nested models.

        Parameters
        ----------
        lpost1 : object of a subclass of :class:`Posterior`
            The :class:`Posterior` object for model 1

        t1 : iterable
            The starting parameters for model 1

        lpost2 : object of a subclass of :class:`Posterior`
            The :class:`Posterior` object for model 2

        t2 : iterable
            The starting parameters for model 2

        neg : bool, optional, default ``True``
            Boolean flag to decide whether to use the negative log-likelihood
            or log-posterior

        max_post: bool, optional, default ``False``
            If ``True``, set the internal state to do the optimization with the
            log-likelihood rather than the log-posterior.

        Returns
        -------
        lrt : float
            The likelihood ratio for model 2 and model 1

        res1 : OptimizationResults object
            Contains the result of fitting ``lpost1``

        res2 : OptimizationResults object
            Contains the results of fitting ``lpost2``

        """

        self.max_post = max_post

        # fit data with both models
        res1 = self.fit(lpost1, t1, neg=neg)
        res2 = self.fit(lpost2, t2, neg=neg)

        # compute log likelihood ratio as difference between the deviances
        lrt = res1.deviance - res2.deviance

        return lrt, res1, res2

    def sample(self, lpost, t0, cov=None,
               nwalkers=500, niter=100, burnin=100, threads=1,
               print_results=True, plot=False, namestr="test"):
        """
        Sample the :class:`Posterior` distribution defined in ``lpost`` using MCMC.
        Here we use the ``emcee`` package, but other implementations could
        in principle be used.

        Parameters
        ----------
        lpost : instance of a :class:`Posterior` subclass
            and instance of class :class:`Posterior` or one of its subclasses
            that defines the function to be minimized (either in ``loglikelihood``
            or ``logposterior``)

        t0 : iterable
            list or array containing the starting parameters. Its length
            must match ``lpost.model.npar``.

        nwalkers : int, optional, default 500
            The number of walkers (chains) to use during the MCMC procedure.
            The more walkers are used, the slower the estimation will be, but
            the better the final distribution is likely to be.

        niter : int, optional, default 100
            The number of iterations to run the MCMC chains for. The larger this
            number, the longer the estimation will take, but the higher the
            chance that the walkers have actually converged on the true
            posterior distribution.

        burnin : int, optional, default 100
            The number of iterations to run the walkers before convergence is
            assumed to have occurred. This part of the chain will be discarded
            before sampling from what is then assumed to be the posterior
            distribution desired.

        threads : int, optional, default 1
            The number of threads for parallelization.
            Default is ``1``, i.e. no parallelization

        print_results : bool, optional, default ``True``
            Boolean flag setting whether the results of the MCMC run should
            be printed to standard output. Default: True

        plot : bool, optional, default ``False``
            Boolean flag setting whether summary plots of the MCMC chains
            should be produced. Default: False

        namestr : str, optional, default ``test``
            Optional string for output file names for the plotting.

        Returns
        -------

        res : class:`SamplingResults` object
            An object of class :class:`SamplingResults` summarizing the
            results of the MCMC run.

        """
        if not can_sample:
            raise ImportError("emcee not installed! Can't sample!")

        ndim = len(t0)

        if cov is None:
            # do a MAP fitting step to find good starting positions for
            # the sampler
            res = self.fit(lpost, t0, neg=True)
            cov = res.cov
        # sample random starting positions for each walker from
        # a multivariate Gaussian
        p0 = np.array([np.random.multivariate_normal(t0, cov) for
                       i in range(nwalkers)])

        # initialize the sampler
        sampler = emcee.EnsembleSampler(nwalkers, ndim, lpost, args=[False],
                                        threads=threads)

        # run the burn-in
        pos, prob, state = sampler.run_mcmc(p0, burnin)

        sampler.reset()

        # do the actual MCMC run
        _, _, _ = sampler.run_mcmc(pos, niter, rstate0=state)

        res = SamplingResults(sampler)

        if print_results:
            res.print_results()

        if plot:
            fig = res.plot_results(fig=None, save_plot=True,
                                   filename=namestr + "_corner.pdf")

        return res

    def _generate_model(self, lpost, pars):
        """
        Helper function that generates a fake PSD similar to the
        one in the data, but with different parameters.

        Parameters
        ----------
        lpost : instance of a :class:`Posterior` or :class:`LogLikelihood` subclass
            The object containing the relevant information about the
            data and the model

        pars : iterable
            A list of parameters to be passed to ``lpost.model`` in oder
            to generate a model data set.

        Returns:
        --------
        model_data : numpy.ndarray
            An array of model values for each bin in ``lpost.x``

        """

        assert isinstance(lpost, LogLikelihood) or isinstance(lpost, Posterior), \
            "lpost must be of type LogLikelihood or Posterior or one of its " \
            "subclasses!"

        # assert pars is of correct length
        assert len(pars) == lpost.npar, "pars must be a list " \
                                        "of %i parameters" % lpost.npar
        # get the model
        m = lpost.model

        # reset the parameters
        _fitter_to_model_params(m, pars)

        # make a model spectrum
        model_data = lpost.model(lpost.x)

        return model_data

    @staticmethod
    def _compute_pvalue(obs_val, sim):
        """
        Compute the p-value given an observed value of a test statistic
        and some simulations of that same test statistic.

        Parameters
        ----------
        obs_value : float
            The observed value of the test statistic in question

        sim: iterable
            A list or array of simulated values for the test statistic

        Returns
        -------
        pval : float in range [0, 1]
            The p-value for the test statistic given the simulations.

        """

        # cast the simulations as a numpy array
        sim = np.array(sim)

        # find all simulations that are larger than
        # the observed value
        ntail = sim[sim > obs_val].shape[0]

        # divide by the total number of simulations
        pval = np.float(ntail) / np.float(sim.shape[0])

        return pval

    def simulate_lrts(self, s_all, lpost1, t1, lpost2, t2, max_post=True,
                      seed=None):
        """
        Simulate likelihood ratios.
        For details, see definitions in the subclasses that implement this
        task.
        """
        raise NotImplementedError(
            "The behaviour of `simulate_lrts` should be defined "
            "in the subclass appropriate for your problem, not in "
            "this super class!")

    def calibrate_lrt(self, lpost1, t1, lpost2, t2, sample=None, neg=True,
                      max_post=False,
                      nsim=1000, niter=200, nwalkers=500, burnin=200,
                      namestr="test", seed=None):
        """Calibrate the outcome of a Likelihood Ratio Test via MCMC.

        In order to compare models via likelihood ratio test, one generally
        aims to compute a p-value for the null hypothesis (generally the
        simpler model). There are two special cases where the theoretical
        distribution used to compute that p-value analytically given the
        observed likelihood ratio (a chi-square distribution) is not
        applicable:

        * the models are not nested (i.e. Model 1 is not a special, simpler
          case of Model 2),
        * the parameter values fixed in Model 2 to retrieve Model 1 are at the
          edges of parameter space (e.g. if one must set, say, an amplitude to
          zero in order to remove a component in the more complex model, and
          negative amplitudes are excluded a priori)

        In these cases, the observed likelihood ratio must be calibrated via
        simulations of the simpler model (Model 1), using MCMC to take into
        account the uncertainty in the parameters. This function does
        exactly that: it computes the likelihood ratio for the observed data,
        and produces simulations to calibrate the likelihood ratio and
        compute a p-value for observing the data under the assumption that
        Model 1 istrue.

        If ``max_post=True``, the code will use MCMC to sample the posterior
        of the parameters and simulate fake data from there.

        If ``max_post=False``, the code will use the covariance matrix derived
        from the fit to simulate data sets for comparison.

        Parameters
        ----------
        lpost1 : object of a subclass of :class:`Posterior`
            The :class:`Posterior` object for model 1

        t1 : iterable
            The starting parameters for model 1

        lpost2 : object of a subclass of :class:`Posterior`
            The :class:`Posterior` object for model 2

        t2 : iterable
            The starting parameters for model 2

        neg : bool, optional, default ``True``
            Boolean flag to decide whether to use the negative
            log-likelihood or log-posterior

        max_post: bool, optional, default ``False``
            If ``True``, set the internal state to do the optimization with the
            log-likelihood rather than the log-posterior.

        Returns
        -------
        pvalue : float [0,1]
            p-value 'n stuff
        """

        # compute the observed likelihood ratio
        lrt_obs, res1, res2 = self.compute_lrt(lpost1, t1,
                                               lpost2, t2,
                                               neg=neg,
                                               max_post=max_post)

        rng = np.random.RandomState(seed)

        if sample is None:
            # simulate parameter sets from the simpler model
            if not max_post:
                # using Maximum Likelihood, so I'm going to simulate parameters
                # from a multivariate Gaussian

                # set up the distribution
                mvn = scipy.stats.multivariate_normal(mean=res1.p_opt,
                                                      cov=res1.cov, seed=seed)

                # sample parameters
                s_all = mvn.rvs(size=nsim)
                if lpost1.npar == 1:
                    s_all = np.atleast_2d(s_all).T

            else:
                # sample the :class:`Posterior` using MCMC
                s_mcmc = self.sample(lpost1, res1.p_opt, cov=res1.cov,
                                     nwalkers=nwalkers, niter=niter,
                                     burnin=burnin, namestr=namestr)

                # pick nsim samples out of the :class:`Posterior` sample
                s_all = s_mcmc.samples[
                    rng.choice(s_mcmc.samples.shape[0], nsim,
                               replace=False)]

                # if lpost1.npar == 1:
                #    s_all = np.atleast_2d(s_all).T

        else:
            s_all = sample[rng.choice(sample.shape[0], nsim,
                                      replace=False)]

        # simulate LRTs
        # this method is defined in the subclasses!
        lrt_sim = self.simulate_lrts(s_all, lpost1, t1, lpost2, t2,
                                     seed=seed)
        # now I can compute the p-value:
        pval = ParameterEstimation._compute_pvalue(lrt_obs, lrt_sim)

        return pval


class SamplingResults(object):
    """
    Helper class that will contain the results of the sampling
    in a handy format.

    Less fiddly than a dictionary.

    Parameters
    ----------
    sampler: ``emcee.EnsembleSampler`` object
        The object containing the sampler that's done all the work.

    ci_min: float out of [0,100]
        The lower bound percentile for printing credible intervals
        on the parameters

    ci_max: float out of [0,100]
        The upper bound percentile for printing credible intervals
        on the parameters


    Attributes
    ----------
    samples : numpy.ndarray
        An array of samples from the MCMC run, including all chains
        flattened into one long (``nwalkers*niter``, ``ndim``) array

    nwalkers : int
        The number of chains used in the MCMC procedure

    niter : int
        The number of MCMC iterations in each chain

    ndim : int
        The dimensionality of the problem, i.e. the number of
        parameters in the model

    acceptance : float
        The mean acceptance ratio, calculated over all chains

    L : float
        The product of acceptance ratio and number of samples

    acor : float
        The autocorrelation length for the chains; should be shorter
        than the chains themselves for independent sampling

    rhat : float
        weighted average of between-sequence variance and within-sequence
        variance; Gelman-Rubin convergence statistic [gelman-rubin]_

    mean : numpy.ndarray
        An array of size ``ndim``, with the posterior means of the parameters
        derived from the MCMC chains

    std : numpy.ndarray
        An array of size ``ndim`` with the posterior standard deviations of
        the parameters derived from the MCMC chains

    ci : numpy.ndarray
        An array of shape ``(ndim, 2)`` containing the lower and upper bounds
        of the credible interval (the Bayesian equivalent of the confidence
        interval) for each parameter using the bounds set by ``ci_min`` and ``ci_max``

    References
    ----------
    .. [gelman-rubin] https://projecteuclid.org/euclid.ss/1177011136
    """

    def __init__(self, sampler, ci_min=5, ci_max=95):

        # store all the samples
        self.samples = sampler.flatchain

        self.nwalkers = np.float(sampler.chain.shape[0])
        self.niter = np.float(sampler.iterations)

        # store number of dimensions
        self.ndim = sampler.dim

        # compute and store acceptance fraction
        self.acceptance = np.nanmean(sampler.acceptance_fraction)
        self.L = self.acceptance * self.samples.shape[0]

        self._check_convergence(sampler)
        self._infer(ci_min, ci_max)

    def _check_convergence(self, sampler):
        """
        Compute common statistics for convergence of the MCMC
        chains. While you can never be completely sure that your chains
        converged, these present reasonable heuristics to give an
        indication whether convergence is very far off or reasonably close.

        Currently implemented are the autocorrelation time [autocorr]_ and the
        Gelman-Rubin convergence criterion [gelman-rubin]_.

        Parameters
        ----------
        sampler : an ``emcee.EnsembleSampler`` object

        References
        ----------
        .. [autocorr] https://arxiv.org/abs/1202.3665
        """

        # compute and store autocorrelation time
        try:
            self.acor = sampler.acor
        except emcee.autocorr.AutocorrError:
            logging.info(
                "Chains too short to compute autocorrelation lengths.")

        self.rhat = self._compute_rhat(sampler)

    def _compute_rhat(self, sampler):
        """
        Compute Gelman-Rubin convergence criterion [gelman-rubin]_.

        Parameters
        ----------
        sampler : an `emcee.EnsembleSampler` object

        """
        # between-sequence variance
        mean_samples_iter = np.nanmean(sampler.chain, axis=1)

        # mean over the means over iterations: (self.ndim)
        mean_samples = np.nanmean(sampler.chain, axis=(0, 1))

        # now compute between-sequence variance
        bb = (self.niter / (self.nwalkers - 1)) * np.sum((mean_samples_iter -
                                                          mean_samples)**2.,
                                                         axis=0)

        # compute variance of each chain
        var_samples = np.nanvar(sampler.chain, axis=1)

        # compute mean of variance
        ww = np.nanmean(var_samples, axis=0)

        # compute weighted average of ww and bb:
        rhat = ((self.niter - 1) / self.niter) * ww + (1 / self.niter) * bb

        return rhat

    def _infer(self, ci_min=5, ci_max=95):
        """
        Infer the :class:`Posterior` means, standard deviations and credible intervals
        (i.e. the Bayesian equivalent to confidence intervals) from the :class:`Posterior` samples
        for each parameter.

        Parameters
        ----------
        ci_min : float
            Lower bound to the credible interval, given as percentage between
            0 and 100

        ci_max : float
            Upper bound to the credible interval, given as percentage between
            0 and 100
        """
        self.mean = np.mean(self.samples, axis=0)
        self.std = np.std(self.samples, axis=0)
        self.ci = np.percentile(self.samples, [ci_min, ci_max], axis=0)

    def print_results(self, log=None):
        """
        Print results of the MCMC run on screen or to a log-file.

        Parameters
        ----------
        log : a ``logging.getLogger()`` object
            Object to handle logging output

        """
        if log is None:
            log = logging.getLogger('MCMC summary')
            log.setLevel(logging.DEBUG)

            ch = logging.StreamHandler()
            ch.setLevel(logging.DEBUG)
            log.addHandler(ch)

        log.info("-- The acceptance fraction is: %f.5" % self.acceptance)
        try:
<<<<<<< HEAD
            log.info("-- The autocorrelation time is: %f.5" % self.acor)
=======
            log.info("-- The autocorrelation time is: {}".format(self.acor))
>>>>>>> bb0b8f27
        except AttributeError:
            pass

        log.info("R_hat for the parameters is: " + str(self.rhat))

        log.info("-- Posterior Summary of Parameters: \n")
        log.info("parameter \t mean \t\t sd \t\t 5% \t\t 95% \n")
        log.info("---------------------------------------------\n")
        for i in range(self.ndim):
            log.info("theta[" + str(i) + "] \t " +
                     str(self.mean[i]) + "\t" + str(self.std[i]) + "\t" +
                     str(self.ci[0, i]) + "\t" + str(self.ci[1, i]) + "\n")

        return

    def plot_results(self, nsamples=1000, fig=None, save_plot=False,
                     filename="test.pdf"):
        """
        Plot some results in a triangle plot.
        If installed, will use [corner]_
        for the plotting, if not,
        uses its own code to make a triangle plot.

        By default, this method returns a ``matplotlib.Figure`` object, but
        if ``save_plot=True`` the plot can be saved to file automatically,

        Parameters
        ----------

        nsamples : int, default 1000
            The maximum number of samples used for plotting.

        fig : matplotlib.Figure instance, default None
            If created externally, you can pass a Figure instance to this method.
            If none is passed, the method will create one internally.

        save_plot : bool, default ``False``
            If ``True`` save the plot to file with a file name specified by the
            keyword ``filename``. If ``False`` just return the ``Figure`` object

        filename : str
            Name of the output file with the figure

        References
        ----------
        .. [corner] https://github.com/dfm/corner.py
        """
        assert can_plot, "Need to have matplotlib installed for plotting"
        if use_corner:
            fig = corner.corner(
                self.samples,
                labels=None,
                fig=fig,
                bins=int(20),
                quantiles=[
                    0.16,
                    0.5,
                    0.84],
                show_titles=True,
                title_args={
                    "fontsize": 12})

        else:
            if fig is None:
                fig = plt.figure(figsize=(15, 15))

            plt.subplots_adjust(top=0.925, bottom=0.025,
                                left=0.025, right=0.975,
                                wspace=0.2, hspace=0.2)

            ind_all = np.random.choice(np.arange(self.samples.shape[0]),
                                       size=nsamples)
            samples = self.samples[ind_all]
            for i in range(self.ndim):
                for j in range(self.ndim):
                    xmin, xmax = samples[:, j].min(), samples[:, j].max()
                    ymin, ymax = samples[:, i].min(), samples[:, i].max()
                    ax = fig.add_subplot(
                        self.ndim, self.ndim, i * self.ndim + j + 1)

                    ax.xaxis.set_major_locator(MaxNLocator(5))
                    ax.ticklabel_format(style="sci", scilimits=(-2, 2))

                    if i == j:
                        ntemp, binstemp, patchestemp = \
                            ax.hist(samples[:, i], 30, normed=True,
                                    histtype='stepfilled')
                        ax.axis([ymin, ymax, 0, np.max(ntemp) * 1.2])

                    else:

                        ax.axis([xmin, xmax, ymin, ymax])

                        # make a scatter plot first
                        ax.scatter(samples[:, j], samples[:, i], s=7)
                        # then add contours
                        xmin, xmax = samples[:, j].min(), samples[:, j].max()
                        ymin, ymax = samples[:, i].min(), samples[:, i].max()

                        # Perform Kernel density estimate on data
                        try:
                            xx, yy = np.mgrid[xmin:xmax:100j, ymin:ymax:100j]
                            positions = np.vstack([xx.ravel(), yy.ravel()])
                            values = np.vstack([samples[:, j], samples[:, i]])
                            kernel = scipy.stats.gaussian_kde(values)
                            zz = np.reshape(kernel(positions).T, xx.shape)

                            ax.contour(xx, yy, zz, 7)
                        except ValueError:
                            logging.info("Not making contours.")

        if save_plot:
            plt.savefig(filename, format='pdf')

        return fig


class PSDParEst(ParameterEstimation):
    """
    Parameter estimation for parametric modelling of power spectra.

    This class contains functionality that allows parameter estimation
    and related tasks that involve fitting a parametric model to an
    (averaged) power spectrum.

    Parameters
    ----------
    ps : class:`stingray.Powerspectrum` or class:`stingray.AveragedPowerspectrum` object
        The power spectrum to be modelled

    fitmethod : str, optional, default ``BFGS``
        A string allowed by ``scipy.optimize.minimize`` as a valid
        fitting method

    max_post : bool, optional, default ``True``
        If ``True``, do a Maximum-A-Posteriori (MAP) fit, i.e. fit with
        priors, otherwise do a Maximum Likelihood fit instead

    """

    def __init__(self, ps, fitmethod='BFGS', max_post=True):

        self.ps = ps
        ParameterEstimation.__init__(self, fitmethod=fitmethod,
                                     max_post=max_post)

    def fit(self, lpost, t0, neg=True, scipy_optimize_options=None):
        """
        Do either a Maximum-A-Posteriori (MAP) or Maximum Likelihood (ML)
        fit to the power spectrum.

        MAP fits include priors, ML fits do not.

        Parameters
        -----------
        lpost : :class:`stingray.modeling.PSDPosterior` object
            An instance of class :class:`stingray.modeling.PSDPosterior` that defines the
            function to be minimized (either in ``loglikelihood`` or ``logposterior``)

        t0 : {list | numpy.ndarray}
            List/array with set of initial parameters

        neg : bool, optional, default ``True``
            Boolean to be passed to ``lpost``, setting whether to use the
            *negative* posterior or the *negative* log-likelihood.

        scipy_optimize_options : dict, optional, default None
            A dictionary with options for ``scipy.optimize.minimize``,
            directly passed on as keyword arguments.

        Returns
        --------
        res : :class:`OptimizationResults` object
            An object containing useful summaries of the fitting procedure.
            For details, see documentation of :class:`OptimizationResults`.
        """

        self.lpost = lpost

        res = ParameterEstimation.fit(
            self,
            self.lpost,
            t0,
            neg=neg,
            scipy_optimize_options=scipy_optimize_options)

        res.maxpow, res.maxfreq, res.maxind = \
            self._compute_highest_outlier(self.lpost, res)

        return res

    def sample(self, lpost, t0, cov=None,
               nwalkers=500, niter=100, burnin=100, threads=1,
               print_results=True, plot=False, namestr="test"):
        """
        Sample the posterior distribution defined in ``lpost`` using MCMC.
        Here we use the ``emcee`` package, but other implementations could
        in principle be used.

        Parameters
        ----------
        lpost : instance of a :class:`Posterior` subclass
            and instance of class :class:`Posterior` or one of its subclasses
            that defines the function to be minimized (either in ``loglikelihood``
            or ``logposterior``)

        t0 : iterable
            list or array containing the starting parameters. Its length
            must match ``lpost.model.npar``.

        nwalkers : int, optional, default 500
            The number of walkers (chains) to use during the MCMC procedure.
            The more walkers are used, the slower the estimation will be, but
            the better the final distribution is likely to be.

        niter : int, optional, default 100
            The number of iterations to run the MCMC chains for. The larger this
            number, the longer the estimation will take, but the higher the
            chance that the walkers have actually converged on the true
            posterior distribution.

        burnin : int, optional, default 100
            The number of iterations to run the walkers before convergence is
            assumed to have occurred. This part of the chain will be discarded
            before sampling from what is then assumed to be the posterior
            distribution desired.

        threads : int, optional, default 1
            The number of threads for parallelization.
            Default is ``1``, i.e. no parallelization

        print_results : bool, optional, default True
            Boolean flag setting whether the results of the MCMC run should
            be printed to standard output

        plot : bool, optional, default False
            Boolean flag setting whether summary plots of the MCMC chains
            should be produced

        namestr : str, optional, default ``test``
            Optional string for output file names for the plotting.

        Returns
        -------

        res : :class:`SamplingResults` object
            An object containing useful summaries of the
            sampling procedure. For details see documentation of :class:`SamplingResults`.

        """
        self.lpost = lpost

        fit_res = ParameterEstimation.fit(self, self.lpost, t0, neg=True)

        res = ParameterEstimation.sample(
            self,
            self.lpost,
            fit_res.p_opt,
            cov=fit_res.cov,
            nwalkers=nwalkers,
            niter=niter,
            burnin=burnin,
            threads=threads,
            print_results=print_results,
            plot=plot,
            namestr=namestr)

        return res

    def _generate_data(self, lpost, pars, rng=None):
        """
        Generate a fake power spectrum from a model.

        Parameters
        ----------
        lpost : instance of a :class:`Posterior` or :class:`LogLikelihood` subclass
            The object containing the relevant information about the
            data and the model

        pars : iterable
            A list of parameters to be passed to ``lpost.model`` in oder
            to generate a model data set.

        Returns:
        --------
        sim_ps : :class:`stingray.Powerspectrum` object
            The simulated :class:`Powerspectrum` object

        """
        # create own random state object
        if rng is None:
            rng = np.random.RandomState(None)

        model_spectrum = self._generate_model(lpost, pars)

        # use chi-square distribution to get fake data
        model_powers = model_spectrum * \
            rng.chisquare(2 * self.ps.m,
                          size=model_spectrum.shape[0]) \
            / (2. * self.ps.m)

        sim_ps = copy.copy(self.ps)

        sim_ps.power = model_powers

        return sim_ps

    def simulate_lrts(self, s_all, lpost1, t1, lpost2, t2,
                      seed=None):
        """
        Simulate likelihood ratios for two given models based on MCMC samples
        for the simpler model (i.e. the null hypothesis).

        Parameters
        ----------
        s_all : numpy.ndarray of shape ``(nsamples, lpost1.npar)``
            An array with MCMC samples derived from the null hypothesis model in
            ``lpost1``. Its second dimension must match the number of free
            parameters in ``lpost1.model``.

        lpost1 : :class:`LogLikelihood` or :class:`Posterior` subclass object
            Object containing the null hypothesis model

        t1 : iterable of length ``lpost1.npar``
            A starting guess for fitting the model in ``lpost1``

        lpost2 : :class:`LogLikelihood` or :class:`Posterior` subclass object
            Object containing the alternative hypothesis model

        t2 : iterable of length ``lpost2.npar``
            A starting guess for fitting the model in ``lpost2``

        max_post : bool, optional, default ``True``
            If ``True``, then ``lpost1`` and ``lpost2`` should be :class:`Posterior` subclass
            objects; if ``False``, then ``lpost1`` and ``lpost2`` should be
            :class:`LogLikelihood` subclass objects

        seed : int, optional default ``None``
            A seed to initialize the ``numpy.random.RandomState`` object to be
            passed on to ``_generate_data``. Useful for producing exactly
            reproducible results

        Returns
        -------
        lrt_sim : numpy.ndarray
            An array with the simulated likelihood ratios for the simulated
            data
        """

        assert lpost1.__class__ == lpost2.__class__, "Both LogLikelihood or " \
                                                     "Posterior objects must be " \
                                                     "of the same class!"

        nsim = s_all.shape[0]
        lrt_sim = np.zeros(nsim)

        rng = np.random.RandomState(seed)

        # now I can loop over all simulated parameter sets to generate a PSD
        for i, s in enumerate(s_all):

            # generate fake PSD
            sim_ps = self._generate_data(lpost1, s, rng)

            neg = True

            # make LogLikelihood objects for both:
            if isinstance(lpost1, LogLikelihood):
                sim_lpost1 = PSDLogLikelihood(sim_ps.freq, sim_ps.power,
                                              model=lpost1.model)
                sim_lpost2 = PSDLogLikelihood(sim_ps.freq, sim_ps.power,
                                              model=lpost2.model, m=sim_ps.m)
                max_post = False
            else:
                # make a :class:`Posterior` object
                sim_lpost1 = PSDPosterior(sim_ps.freq, sim_ps.power,
                                          lpost1.model, m=sim_ps.m)
                sim_lpost1.logprior = lpost1.logprior

                sim_lpost2 = PSDPosterior(sim_ps.freq, sim_ps.power,
                                          lpost2.model, m=sim_ps.m)

                sim_lpost2.logprior = lpost2.logprior
                max_post = True

            parest_sim = PSDParEst(sim_ps, max_post=max_post,
                                   fitmethod=self.fitmethod)

            try:
                lrt_sim[i], _, _ = parest_sim.compute_lrt(sim_lpost1, t1,
                                                          sim_lpost2, t2,
                                                          neg=neg,
                                                          max_post=max_post)
            except RuntimeError:
                logging.warning("Fitting was unsuccessful. "
                                "Skipping this simulation!")
                continue

        return lrt_sim

    def calibrate_highest_outlier(self, lpost, t0, sample=None,
                                  max_post=False,
                                  nsim=1000, niter=200, nwalkers=500,
                                  burnin=200, namestr="test", seed=None):
        """
        Calibrate the highest outlier in a data set using MCMC-simulated
        power spectra.

        In short, the procedure does a MAP fit to the data, computes the
        statistic

        .. math::

            \max{(T_R = 2(\mathrm{data}/\mathrm{model}))}

        and then does an MCMC run using the data and the model, or generates parameter samples
        from the likelihood distribution using the derived covariance in a Maximum Likelihood
        fit.
        From the (posterior) samples, it generates fake power spectra. Each fake spectrum is fit
        in the same way as the data, and the highest data/model outlier extracted as for the data.
        The observed value of :math:`T_R` can then be directly compared to the simulated
        distribution of :math:`T_R` values in order to derive a p-value of the null
        hypothesis that the observed :math:`T_R` is compatible with being generated by
        noise.

        Parameters
        ----------
        lpost : :class:`stingray.modeling.PSDPosterior` object
            An instance of class :class:`stingray.modeling.PSDPosterior` that defines the
            function to be minimized (either in ``loglikelihood`` or ``logposterior``)

        t0 : {list | numpy.ndarray}
            List/array with set of initial parameters

        sample : :class:`SamplingResults` instance, optional, default ``None``
            If a sampler has already been run, the :class:`SamplingResults` instance can be
            fed into this method here, otherwise this method will run a sampler
            automatically

        max_post: bool, optional, default ``False``
            If ``True``, do MAP fits on the power spectrum to find the highest data/model outlier
            Otherwise, do a Maximum Likelihood fit. If ``True``, the simulated power spectra will
            be generated from an MCMC run, otherwise the method will employ the approximated
            covariance matrix for the parameters derived from the likelihood surface to generate
            samples from that likelihood function.

        nsim : int, optional, default ``1000``
            Number of fake power spectra to simulate from the posterior sample. Note that this
            number sets the resolution of the resulting p-value. For ``nsim=1000``, the highest
            resolution that can be achieved is :math:`10^{-3}`.

        niter : int, optional, default 200
            If ``sample`` is ``None``, this variable will be used to set the number of steps in the
            MCMC procedure *after* burn-in.

        nwalkers : int, optional, default 500
             If ``sample`` is ``None``, this variable will be used to set the number of MCMC chains
             run in parallel in the sampler.

        burnin : int, optional, default 200
             If ``sample`` is ``None``, this variable will be used to set the number of burn-in steps
             to be discarded in the initial phase of the MCMC run

        namestr : str, optional, default ``test``
            A string to be used for storing MCMC output and plots to disk

        seed : int, optional, default ``None``
            An optional number to seed the random number generator with, for reproducibility of
            the results obtained with this method.

        Returns
        -------
        pval : float
            The p-value that the highest data/model outlier is produced by random noise, calibrated
            using simulated power spectra from an MCMC run.

        References
        ----------
        For more details on the procedure employed here, see

            * Vaughan, 2010: https://arxiv.org/abs/0910.2706
            * Huppenkothen et al, 2013: https://arxiv.org/abs/1212.1011

        """
        # fit the model to the data
        res = self.fit(lpost, t0, neg=True)

        rng = np.random.RandomState(seed)

        # find the highest data/model outlier:
        out_high, _, _ = self._compute_highest_outlier(lpost, res)
        # simulate parameter sets from the simpler model
        if not max_post:
            # using Maximum Likelihood, so I'm going to simulate parameters
            # from a multivariate Gaussian

            # set up the distribution
            mvn = scipy.stats.multivariate_normal(mean=res.p_opt,
                                                  cov=res.cov, seed=seed)

            if lpost.npar == 1:
                # sample parameters
                s_all = np.atleast_2d(mvn.rvs(size=nsim)).T

            else:
                s_all = mvn.rvs(size=nsim)

        else:
            if sample is None:
                # sample the :class:`Posterior` using MCMC
                sample = self.sample(lpost, res.p_opt, cov=res.cov,
                                     nwalkers=nwalkers, niter=niter,
                                     burnin=burnin, namestr=namestr)

            # pick nsim samples out of the :class:`Posterior` sample
            s_all = sample.samples[rng.choice(sample.samples.shape[0], nsim,
                                              replace=False)]

        # simulate LRTs
        # this method is defined in the subclasses!
        out_high_sim = self.simulate_highest_outlier(s_all, lpost, t0,
                                                     max_post=max_post,
                                                     seed=seed)
        # now I can compute the p-value:
        pval = ParameterEstimation._compute_pvalue(out_high, out_high_sim)

        return pval

    def simulate_highest_outlier(self, s_all, lpost, t0, max_post=True,
                                 seed=None):
        """
        Simulate :math:`n` power spectra from a model and then find the highest
        data/model outlier in each.

        The data/model outlier is defined as

        .. math::

             \max{(T_R = 2(\mathrm{data}/\mathrm{model}))} .

        Parameters
        ----------
        s_all : numpy.ndarray
            A list of parameter values derived either from an approximation of the
            likelihood surface, or from an MCMC run. Has dimensions ``(n, ndim)``, where
            ``n`` is the number of simulated power spectra to generate, and ``ndim`` the
            number of model parameters.

        lpost : instance of a :class:`Posterior` subclass
            an instance of class :class:`Posterior` or one of its subclasses
            that defines the function to be minimized (either in ``loglikelihood``
            or ``logposterior``)

        t0 : iterable
            list or array containing the starting parameters. Its length
            must match ``lpost.model.npar``.

        max_post: bool, optional, default ``False``
            If ``True``, do MAP fits on the power spectrum to find the highest data/model outlier
            Otherwise, do a Maximum Likelihood fit. If True, the simulated power spectra will
            be generated from an MCMC run, otherwise the method will employ the approximated
            covariance matrix for the parameters derived from the likelihood surface to generate
            samples from that likelihood function.

        seed : int, optional, default ``None``
            An optional number to seed the random number generator with, for reproducibility of
            the results obtained with this method.

        Returns
        -------
        max_y_all : numpy.ndarray
            An array of maximum outliers for each simulated power spectrum

        """
        # the number of simulations
        nsim = s_all.shape[0]

        # empty array for the simulation results
        max_y_all = np.zeros(nsim)

        rng = np.random.RandomState(seed)

        # now I can loop over all simulated parameter sets to generate a PSD
        for i, s in enumerate(s_all):

            # generate fake PSD
            sim_ps = self._generate_data(lpost, s, rng=rng)

            # make LogLikelihood objects for both:
            if not max_post:
                sim_lpost = PSDLogLikelihood(sim_ps.freq, sim_ps.power,
                                             model=lpost.model, m=sim_ps.m)
            else:
                # make a :class:`Posterior` object
                sim_lpost = PSDPosterior(sim_ps.freq, sim_ps.power,
                                         lpost.model, m=sim_ps.m)
                sim_lpost.logprior = lpost.logprior

            parest_sim = PSDParEst(sim_ps, max_post=max_post)

            try:
                res = parest_sim.fit(sim_lpost, t0, neg=True)
                max_y_all[i], maxfreq, maxind = self._compute_highest_outlier(
                    sim_lpost, res, nmax=1)
            except RuntimeError:
                logging.warning("Fitting unsuccessful! "
                                "Skipping this simulation!")
                continue

        return np.hstack(max_y_all)

    def _compute_highest_outlier(self, lpost, res, nmax=1):
        """
        Auxiliary method calculating the highest outlier statistic in
        a power spectrum.

        The maximum data/model outlier is defined as

        .. math::

             \max{(T_R = 2(\mathrm{data}/\mathrm{model}))}

        Parameters
        ----------
        lpost : instance of a :class:`Posterior` subclass
            and instance of class :class:`Posterior` or one of its subclasses
            that defines the function to be minimized (either in ``loglikelihood``
            or ``logposterior``)

        res : :class:`OptimizationResults` object
            An object containing useful summaries of the fitting procedure.
            For details, see documentation of :class:`OptimizationResults`.

        nmax : int, optional, default ``1``
            The number of maxima to extract from the power spectra. By default,
            only the highest data/model outlier is extracted. This number allows
            to extract the ``nmax`` highest outliers, useful when looking for
            multiple signals in a power spectrum.

        Returns
        -------
        max_y : {float | numpy.ndarray}
            The ``nmax`` highest data/model outliers

        max_x : {float | numpy.ndarray}
            The frequencies corresponding to the outliers in ``max_y``

        max_ind : {int | numpy.ndarray}
            The indices corresponding to the outliers in ``max_y``

        """
        residuals = 2.0 * lpost.y / res.mfit

        ratio_sort = sorted(copy.copy(residuals))
        max_y = ratio_sort[-nmax:]

        max_x = np.zeros(max_y.shape[0])
        max_ind = np.zeros(max_y.shape[0])

        for i, my in enumerate(max_y):
            max_x[i], max_ind[i] = self._find_outlier(lpost.x, residuals, my)

        return max_y, max_x, max_ind

    @staticmethod
    def _find_outlier(xdata, ratio, max_y):
        """
        Small auxiliary method that finds the index where an array has
        its maximum, and the corresponding value in ``xdata``.

        Parameters
        ----------
        xdata : numpy.ndarray
            A list of independent variables

        ratio : Numpy.ndarray
            A list of dependent variables corresponding to ``xdata``

        max_y : float
            The maximum value of ``ratio``

        Returns
        -------
        max_x : float
            The value in ``xdata`` corresponding to the entry in ``ratio`` where
            ``ratio == `max_y``

        max_ind : float
            The index of the entry in ``ratio`` where ``ratio == max_y``
        """
        max_ind = np.where(ratio == max_y)[0][0]
        max_x = xdata[max_ind]

        return max_x, max_ind

    def plotfits(self, res1, res2=None, save_plot=False,
                 namestr='test', log=False):
        """
        Plotting method that allows to plot either one or two best-fit models
        with the data.

        Plots a power spectrum with the best-fit model, as well as the data/model
        residuals for each model.

        Parameters
        ----------
        res1 : :class:`OptimizationResults` object
            Output of a successful fitting procedure

        res2 : :class:`OptimizationResults` object, optional, default ``None``
            Optional output of a second successful fitting procedure, e.g. with a
            competing model

        save_plot : bool, optional, default ``False``
            If ``True``, the resulting figure will be saved to a file

        namestr : str, optional, default ``test``
            If ``save_plot`` is ``True``, this string defines the path and file name
            for the output plot

        log : bool, optional, default ``False``
            If ``True``, plot the axes logarithmically.
        """

        if not can_plot:
            logging.info("No matplotlib imported. Can't plot!")
        else:
            # make a figure
            f = plt.figure(figsize=(12, 10))
            # adjust subplots such that the space between the top and bottom
            # of each are zero
            plt.subplots_adjust(hspace=0.0, wspace=0.4)

            # first subplot of the grid, twice as high as the other two
            # This is the periodogram with the two fitted models overplotted
            s1 = plt.subplot2grid((4, 1), (0, 0), rowspan=2)

            if log:
                logx = np.log10(self.ps.freq)
                logy = np.log10(self.ps.power)
                logpar1 = np.log10(res1.mfit)

                p1, = s1.plot(logx, logy, color='black', linestyle='steps-mid')
                p2, = s1.plot(logx, logpar1, color='blue', lw=2)
                s1.set_xlim([np.min(logx), np.max(logx)])
                s1.set_ylim([np.min(logy) - 1.0, np.max(logy) + 1])
                if self.ps.norm == "leahy":
                    s1.set_ylabel('log(Leahy-Normalized Power)', fontsize=18)
                elif self.ps.norm == "rms":
                    s1.set_ylabel('log(RMS-Normalized Power)', fontsize=18)
                else:
                    s1.set_ylabel("log(Power)", fontsize=18)

            else:
                p1, = s1.plot(self.ps.freq, self.ps.power,
                              color='black', linestyle='steps-mid')
                p2, = s1.plot(self.ps.freq, res1.mfit,
                              color='blue', lw=2)

                s1.set_xscale("log")
                s1.set_yscale("log")

                s1.set_xlim([np.min(self.ps.freq), np.max(self.ps.freq)])
                s1.set_ylim([np.min(self.ps.freq) / 10.0,
                             np.max(self.ps.power) * 10.0])

                if self.ps.norm == "leahy":
                    s1.set_ylabel('Leahy-Normalized Power', fontsize=18)
                elif self.ps.norm == "rms":
                    s1.set_ylabel('RMS-Normalized Power', fontsize=18)
                else:
                    s1.set_ylabel("Power", fontsize=18)

            if res2 is not None:
                if log:
                    logpar2 = np.log10(res2.mfit)
                    p3, = s1.plot(logx, logpar2, color='red', lw=2)
                else:
                    p3, = s1.plot(self.ps.freq, res2.mfit,
                                  color='red', lw=2)
                s1.legend([p1, p2, p3], ["data", "model 1 fit", "model 2 fit"])
            else:
                s1.legend([p1, p2], ["data", "model fit"])

            s1.set_title("Periodogram and fits for data set " + namestr,
                         fontsize=18)

            # second subplot: power/model for Power law and straight line
            s2 = plt.subplot2grid((4, 1), (2, 0), rowspan=1)
            pldif = self.ps.power / res1.mfit

            s2.set_ylabel("Residuals, \n first model",
                          fontsize=18)

            if log:
                s2.plot(logx, pldif, color='black', linestyle='steps-mid')
                s2.plot(logx, np.ones(self.ps.freq.shape[0]),
                        color='blue', lw=2)
                s2.set_xlim([np.min(logx), np.max(logx)])
                s2.set_ylim([np.min(pldif), np.max(pldif)])

            else:
                s2.plot(self.ps.freq, pldif, color='black',
                        linestyle='steps-mid')
                s2.plot(self.ps.freq, np.ones_like(self.ps.power),
                        color='blue', lw=2)

                s2.set_xscale("log")
                s2.set_yscale("log")
                s2.set_xlim([np.min(self.ps.freq), np.max(self.ps.freq)])
                s2.set_ylim([np.min(pldif), np.max(pldif)])

            if res2 is not None:
                bpldif = self.ps.power / res2.mfit

            # third subplot: power/model for bent power law and straight line
                s3 = plt.subplot2grid((4, 1), (3, 0), rowspan=1)

                if log:
                    s3.plot(logx, bpldif, color='black', linestyle='steps-mid')
                    s3.plot(logx, np.ones(len(self.ps.freq)),
                            color='red', lw=2)
                    s3.axis([np.min(logx), np.max(logx),
                             np.min(bpldif), np.max(bpldif)])
                    s3.set_xlabel("log(Frequency) [Hz]", fontsize=18)

                else:
                    s3.plot(self.ps.freq, bpldif,
                            color='black', linestyle='steps-mid')
                    s3.plot(self.ps.freq, np.ones(len(self.ps.freq)),
                            color='red', lw=2)
                    s3.set_xscale("log")
                    s3.set_yscale("log")
                    s3.set_xlim([np.min(self.ps.freq), np.max(self.ps.freq)])
                    s3.set_ylim([np.min(bpldif), np.max(bpldif)])
                    s3.set_xlabel("Frequency [Hz]", fontsize=18)

                s3.set_ylabel("Residuals, \n second model",
                              fontsize=18)

            else:
                if log:
                    s2.set_xlabel("log(Frequency) [Hz]", fontsize=18)
                else:
                    s2.set_xlabel("Frequency [Hz]", fontsize=18)

            ax = plt.gca()

            for label in ax.get_xticklabels() + ax.get_yticklabels():
                label.set_fontsize(14)

            # make sure xticks are taken from first plots, but don't
            # appear there
            plt.setp(s1.get_xticklabels(), visible=False)

            if save_plot:
                # save figure in png file and close plot device
                plt.savefig(namestr + '_ps_fit.png', format='png')

        return<|MERGE_RESOLUTION|>--- conflicted
+++ resolved
@@ -1036,11 +1036,7 @@
 
         log.info("-- The acceptance fraction is: %f.5" % self.acceptance)
         try:
-<<<<<<< HEAD
-            log.info("-- The autocorrelation time is: %f.5" % self.acor)
-=======
-            log.info("-- The autocorrelation time is: {}".format(self.acor))
->>>>>>> bb0b8f27
+          log.info("-- The autocorrelation time is: {}".format(self.acor))
         except AttributeError:
             pass
 
