--- conflicted
+++ resolved
@@ -344,7 +344,6 @@
         segment_size = 0.5
         assert AveragedPowerspectrum(lc_all, segment_size)
 
-<<<<<<< HEAD
     @pytest.mark.parametrize('df', [2, 3, 5, 1.5, 1, 85])
     def test_rebin(self, df):
         """
@@ -389,34 +388,6 @@
         aps.type = 'invalid_type'
         with pytest.raises(AttributeError):
             assert aps.rebin(df=new_df)
-=======
-        def rebin_several_averagedps(self, df):
-            """
-            TODO: Not sure how to write tests for the rebin method!
-            """
-
-            aps = AveragedPowerspectrum(lc=self.lc, segment_size=1,
-                                        norm="Leahy")
-            bin_aps = aps.rebin(df)
-            assert np.isclose(bin_aps.freq[1] - bin_aps.freq[0], bin_aps.df,
-                              atol=1e-4, rtol=1e-4)
-            assert np.isclose(bin_aps.freq[0],
-                              (aps.freq[0] - aps.df * 0.5 + bin_aps.df * 0.5),
-                              atol=1e-4, rtol=1e-4)
-
-        def test_rebin_averagedps(self):
-            df_all = [2, 3, 5, 1.5, 10, 45]
-            for df in df_all:
-                yield self.rebin_several, df
-
-        def test_rebin_with_invalid_type_attribute(self):
-            new_df = 2
-            aps = AveragedPowerspectrum(lc=self.lc, segment_size=1,
-                                        norm='leahy')
-            aps.type = 'invalid_type'
-            with pytest.raises(AttributeError):
-                assert aps.rebin(df=new_df)
->>>>>>> 6864e30a
 
     def test_list_with_nonsense_component(self):
         n_lcs = 10
